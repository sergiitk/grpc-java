/*
 * Copyright 2021 The gRPC Authors
 *
 * Licensed under the Apache License, Version 2.0 (the "License");
 * you may not use this file except in compliance with the License.
 * You may obtain a copy of the License at
 *
 *     http://www.apache.org/licenses/LICENSE-2.0
 *
 * Unless required by applicable law or agreed to in writing, software
 * distributed under the License is distributed on an "AS IS" BASIS,
 * WITHOUT WARRANTIES OR CONDITIONS OF ANY KIND, either express or implied.
 * See the License for the specific language governing permissions and
 * limitations under the License.
 */

package io.grpc.xds;

import static com.google.common.base.Preconditions.checkNotNull;
import static com.google.common.base.Verify.verifyNotNull;

import com.google.common.annotations.VisibleForTesting;
import com.google.common.util.concurrent.ListenableFuture;
import com.google.protobuf.util.Timestamps;
import io.envoyproxy.envoy.admin.v3.ClientResourceStatus;
import io.envoyproxy.envoy.service.status.v3.ClientConfig;
import io.envoyproxy.envoy.service.status.v3.ClientConfig.GenericXdsConfig;
import io.envoyproxy.envoy.service.status.v3.ClientStatusDiscoveryServiceGrpc;
import io.envoyproxy.envoy.service.status.v3.ClientStatusRequest;
import io.envoyproxy.envoy.service.status.v3.ClientStatusResponse;
import io.grpc.BindableService;
import io.grpc.ServerServiceDefinition;
import io.grpc.Status;
import io.grpc.StatusException;
import io.grpc.internal.ObjectPool;
import io.grpc.stub.StreamObserver;
import io.grpc.xds.client.XdsClient;
import io.grpc.xds.client.XdsClient.ResourceMetadata;
import io.grpc.xds.client.XdsClient.ResourceMetadata.ResourceMetadataStatus;
import io.grpc.xds.client.XdsClient.ResourceMetadata.UpdateFailureState;
import io.grpc.xds.client.XdsResourceType;
import java.util.ArrayList;
import java.util.List;
import java.util.Map;
import java.util.concurrent.ExecutionException;
import java.util.concurrent.TimeUnit;
import java.util.concurrent.TimeoutException;
import java.util.logging.Level;
import java.util.logging.Logger;

/**
 * The CSDS service provides information about the status of a running xDS client.
 *
 * <p><a href="https://github.com/envoyproxy/envoy/blob/main/api/envoy/service/status/v3/csds.proto">
 * Client Status Discovery Service</a> is a service that exposes xDS config of a given client. See
 * the full design at <a href="https://github.com/grpc/proposal/blob/master/A40-csds-support.md">
 * gRFC A40: xDS Configuration Dump via Client Status Discovery Service in gRPC</a>.
 *
 * @since 1.37.0
 */
public final class CsdsService implements BindableService {
  private static final Logger logger = Logger.getLogger(CsdsService.class.getName());
  private final XdsClientPoolFactory xdsClientPoolFactory;
  private final CsdsServiceInternal delegate = new CsdsServiceInternal();

  @VisibleForTesting
  CsdsService(XdsClientPoolFactory xdsClientPoolFactory) {
    this.xdsClientPoolFactory = checkNotNull(xdsClientPoolFactory, "xdsClientPoolProvider");
  }

  private CsdsService() {
    this(SharedXdsClientPoolProvider.getDefaultProvider());
  }

  /** Creates an instance. */
  public static CsdsService newInstance() {
    return new CsdsService();
  }

  @Override
  public ServerServiceDefinition bindService() {
    return delegate.bindService();
  }

  /** Hide protobuf from being exposed via the API. */
  private final class CsdsServiceInternal
      extends ClientStatusDiscoveryServiceGrpc.ClientStatusDiscoveryServiceImplBase {
    @Override
    public void fetchClientStatus(
        ClientStatusRequest request, StreamObserver<ClientStatusResponse> responseObserver) {
      if (handleRequest(request, responseObserver)) {
        responseObserver.onCompleted();
      }
      // TODO(sergiitk): Add a case covering mutating handleRequest return false to true - to verify
      //   that responseObserver.onCompleted() isn't erroneously called on error.
    }

    @Override
    public StreamObserver<ClientStatusRequest> streamClientStatus(
        final StreamObserver<ClientStatusResponse> responseObserver) {
      return new StreamObserver<ClientStatusRequest>() {
        @Override
        public void onNext(ClientStatusRequest request) {
          handleRequest(request, responseObserver);
        }

        @Override
        public void onError(Throwable t) {
          onCompleted();
        }

        @Override
        public void onCompleted() {
          responseObserver.onCompleted();
        }
      };
    }
  }

  private boolean handleRequest(
      ClientStatusRequest request, StreamObserver<ClientStatusResponse> responseObserver) {
<<<<<<< HEAD
    StatusException error = null;
=======
    StatusException error;
    try {
      responseObserver.onNext(getConfigDumpForRequest(request));
      return true;
    } catch (StatusException e) {
      error = e;
    } catch (InterruptedException e) {
      Thread.currentThread().interrupt();
      logger.log(Level.FINE, "Server interrupted while building CSDS config dump", e);
      error = Status.ABORTED.withDescription("Thread interrupted").withCause(e).asException();
    } catch (RuntimeException e) {
      logger.log(Level.WARNING, "Unexpected error while building CSDS config dump", e);
      error =
          Status.INTERNAL.withDescription("Unexpected internal error").withCause(e).asException();
    }
    responseObserver.onError(error);
    return true;
  }
>>>>>>> 8c35e203

    if (request.getNodeMatchersCount() > 0) {
      error = new StatusException(
          Status.INVALID_ARGUMENT.withDescription("node_matchers not supported"));
    } else {
      List<String> targets = xdsClientPoolFactory.getTargets();
      List<ClientConfig> clientConfigs = new ArrayList<>(targets.size());

      for (int i = 0; i < targets.size() && error == null; i++) {
        try {
          ClientConfig clientConfig = getConfigForRequest(targets.get(i));
          if (clientConfig != null) {
            clientConfigs.add(clientConfig);
          }
        } catch (InterruptedException e) {
          Thread.currentThread().interrupt();
          logger.log(Level.FINE, "Server interrupted while building CSDS config dump", e);
          error = Status.ABORTED.withDescription("Thread interrupted").withCause(e).asException();
        } catch (RuntimeException e) {
          logger.log(Level.WARNING, "Unexpected error while building CSDS config dump", e);
          error = Status.INTERNAL.withDescription("Unexpected internal error").withCause(e)
              .asException();
        }
      }

      try {
        responseObserver.onNext(getStatusResponse(clientConfigs));
      } catch (RuntimeException e) {
        logger.log(Level.WARNING, "Unexpected error while processing CSDS config dump", e);
        error = Status.INTERNAL.withDescription("Unexpected internal error").withCause(e)
            .asException();
      }
    }

    if (error == null) {
      return true; // All clients reported without error
    }
    responseObserver.onError(error);
    return false;
  }

  private ClientConfig getConfigForRequest(String target) throws InterruptedException {
    ObjectPool<XdsClient> xdsClientPool = xdsClientPoolFactory.get(target);
    if (xdsClientPool == null) {
      return null;
    }

    XdsClient xdsClient = null;
    try {
      xdsClient = xdsClientPool.getObject();
      return getClientConfigForXdsClient(xdsClient, target);
    } finally {
      if (xdsClient != null) {
        xdsClientPool.returnObject(xdsClient);
      }
    }
  }

  private ClientStatusResponse getStatusResponse(List<ClientConfig> clientConfigs) {
    if (clientConfigs.isEmpty()) {
      return ClientStatusResponse.getDefaultInstance();
    }
    return ClientStatusResponse.newBuilder().addAllConfig(clientConfigs).build();
  }

  @VisibleForTesting
  static ClientConfig getClientConfigForXdsClient(XdsClient xdsClient, String target)
      throws InterruptedException {
    ClientConfig.Builder builder = ClientConfig.newBuilder()
        .setClientScope(target)
        .setNode(xdsClient.getBootstrapInfo().node().toEnvoyProtoNode());

    Map<XdsResourceType<?>, Map<String, ResourceMetadata>> metadataByType =
        awaitSubscribedResourcesMetadata(xdsClient.getSubscribedResourcesMetadataSnapshot());

    for (Map.Entry<XdsResourceType<?>, Map<String, ResourceMetadata>> metadataByTypeEntry
        : metadataByType.entrySet()) {
      XdsResourceType<?> type = metadataByTypeEntry.getKey();
      Map<String, ResourceMetadata> metadataByResourceName = metadataByTypeEntry.getValue();
      for (Map.Entry<String, ResourceMetadata> metadataEntry : metadataByResourceName.entrySet()) {
        String resourceName = metadataEntry.getKey();
        ResourceMetadata metadata = metadataEntry.getValue();
        GenericXdsConfig.Builder genericXdsConfigBuilder = GenericXdsConfig.newBuilder()
            .setTypeUrl(type.typeUrl())
            .setName(resourceName)
            .setClientStatus(metadataStatusToClientStatus(metadata.getStatus()));
        if (metadata.getRawResource() != null) {
          genericXdsConfigBuilder
              .setVersionInfo(metadata.getVersion())
              .setLastUpdated(Timestamps.fromNanos(metadata.getUpdateTimeNanos()))
              .setXdsConfig(metadata.getRawResource());
        }
        if (metadata.getStatus() == ResourceMetadataStatus.NACKED) {
          verifyNotNull(metadata.getErrorState(), "resource %s getErrorState", resourceName);
          genericXdsConfigBuilder
              .setErrorState(metadataUpdateFailureStateToProto(metadata.getErrorState()));
        }
        builder.addGenericXdsConfigs(genericXdsConfigBuilder);
      }
    }
    return builder.build();
  }

  private static Map<XdsResourceType<?>, Map<String, ResourceMetadata>>
      awaitSubscribedResourcesMetadata(
      ListenableFuture<Map<XdsResourceType<?>, Map<String, ResourceMetadata>>> future)
      throws InterruptedException {
    try {
      // Normally this shouldn't take long, but add some slack for cases like a cold JVM.
      return future.get(20, TimeUnit.SECONDS);
    } catch (ExecutionException | TimeoutException e) {
      // For CSDS' purposes, the exact reason why metadata not loaded isn't important.
      throw new RuntimeException(e);
    }
  }

  @VisibleForTesting
  static ClientResourceStatus metadataStatusToClientStatus(ResourceMetadataStatus status) {
    switch (status) {
      case UNKNOWN:
        return ClientResourceStatus.UNKNOWN;
      case DOES_NOT_EXIST:
        return ClientResourceStatus.DOES_NOT_EXIST;
      case REQUESTED:
        return ClientResourceStatus.REQUESTED;
      case ACKED:
        return ClientResourceStatus.ACKED;
      case NACKED:
        return ClientResourceStatus.NACKED;
      default:
        throw new AssertionError("Unexpected ResourceMetadataStatus: " + status);
    }
  }

  private static io.envoyproxy.envoy.admin.v3.UpdateFailureState metadataUpdateFailureStateToProto(
      UpdateFailureState errorState) {
    return io.envoyproxy.envoy.admin.v3.UpdateFailureState.newBuilder()
        .setLastUpdateAttempt(Timestamps.fromNanos(errorState.getFailedUpdateTimeNanos()))
        .setDetails(errorState.getFailedDetails())
        .setVersionInfo(errorState.getFailedVersion())
        .build();
  }
}<|MERGE_RESOLUTION|>--- conflicted
+++ resolved
@@ -119,28 +119,7 @@
 
   private boolean handleRequest(
       ClientStatusRequest request, StreamObserver<ClientStatusResponse> responseObserver) {
-<<<<<<< HEAD
     StatusException error = null;
-=======
-    StatusException error;
-    try {
-      responseObserver.onNext(getConfigDumpForRequest(request));
-      return true;
-    } catch (StatusException e) {
-      error = e;
-    } catch (InterruptedException e) {
-      Thread.currentThread().interrupt();
-      logger.log(Level.FINE, "Server interrupted while building CSDS config dump", e);
-      error = Status.ABORTED.withDescription("Thread interrupted").withCause(e).asException();
-    } catch (RuntimeException e) {
-      logger.log(Level.WARNING, "Unexpected error while building CSDS config dump", e);
-      error =
-          Status.INTERNAL.withDescription("Unexpected internal error").withCause(e).asException();
-    }
-    responseObserver.onError(error);
-    return true;
-  }
->>>>>>> 8c35e203
 
     if (request.getNodeMatchersCount() > 0) {
       error = new StatusException(
@@ -179,7 +158,7 @@
       return true; // All clients reported without error
     }
     responseObserver.onError(error);
-    return false;
+    return true;
   }
 
   private ClientConfig getConfigForRequest(String target) throws InterruptedException {
